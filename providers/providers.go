--- conflicted
+++ resolved
@@ -45,15 +45,11 @@
 		return NewNextcloudProvider(p)
 	case "digitalocean":
 		return NewDigitalOceanProvider(p)
-<<<<<<< HEAD
 	case "oidcibm":
 		return NewOIDCIBMidProvider(p)
 	case "oidcw3":
 		return NewOIDCIBMW3idProvider(p)
-	default:
-=======
 	case "google":
->>>>>>> 1e6c2a5f
 		return NewGoogleProvider(p)
 	default:
 		return nil
